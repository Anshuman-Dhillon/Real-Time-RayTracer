[Window][DockSpace Demo]
Pos=0,0
<<<<<<< HEAD
Size=1600,890
=======
Size=1600,900
>>>>>>> 71c3b1b2
Collapsed=0

[Window][Debug##Default]
Pos=60,60
Size=400,400
Collapsed=0

[Window][Scene]
<<<<<<< HEAD
Pos=1342,598
Size=258,292
=======
Pos=1342,436
Size=258,464
>>>>>>> 71c3b1b2
Collapsed=0
DockId=0x00000004,0

[Window][Viewport]
Pos=0,26
<<<<<<< HEAD
Size=1340,864
=======
Size=1340,874
>>>>>>> 71c3b1b2
Collapsed=0
DockId=0x00000001,0

[Window][Settings]
Pos=1342,26
<<<<<<< HEAD
Size=258,570
=======
Size=258,408
>>>>>>> 71c3b1b2
Collapsed=0
DockId=0x00000003,0

[Docking][Data]
<<<<<<< HEAD
DockSpace     ID=0xF2944C7F Window=0x4647B76E Pos=96,277 Size=1600,864 Split=X
=======
DockSpace     ID=0xF2944C7F Window=0x4647B76E Pos=41,96 Size=1600,874 Split=X
>>>>>>> 71c3b1b2
  DockNode    ID=0x00000001 Parent=0xF2944C7F SizeRef=1660,965 CentralNode=1 Selected=0x13926F0B
  DockNode    ID=0x00000002 Parent=0xF2944C7F SizeRef=258,965 Split=Y Selected=0x54723243
    DockNode  ID=0x00000003 Parent=0x00000002 SizeRef=258,408 Selected=0x54723243
    DockNode  ID=0x00000004 Parent=0x00000002 SizeRef=258,464 Selected=0xE192E354
<|MERGE_RESOLUTION|>--- conflicted
+++ resolved
@@ -1,10 +1,6 @@
 [Window][DockSpace Demo]
 Pos=0,0
-<<<<<<< HEAD
-Size=1600,890
-=======
 Size=1600,900
->>>>>>> 71c3b1b2
 Collapsed=0
 
 [Window][Debug##Default]
@@ -12,44 +8,35 @@
 Size=400,400
 Collapsed=0
 
-[Window][Scene]
-<<<<<<< HEAD
-Pos=1342,598
-Size=258,292
-=======
-Pos=1342,436
-Size=258,464
->>>>>>> 71c3b1b2
+[Window][Settings]
+Pos=1277,26
+Size=323,434
 Collapsed=0
 DockId=0x00000004,0
 
 [Window][Viewport]
-Pos=0,26
-<<<<<<< HEAD
-Size=1340,864
-=======
-Size=1340,874
->>>>>>> 71c3b1b2
+Pos=386,26
+Size=889,874
 Collapsed=0
 DockId=0x00000001,0
 
-[Window][Settings]
-Pos=1342,26
-<<<<<<< HEAD
-Size=258,570
-=======
-Size=258,408
->>>>>>> 71c3b1b2
+[Window][Scene]
+Pos=1277,462
+Size=323,438
 Collapsed=0
-DockId=0x00000003,0
+DockId=0x00000005,0
+
+[Window][Advanced Stats]
+Pos=0,26
+Size=384,874
+Collapsed=0
+DockId=0x00000002,0
 
 [Docking][Data]
-<<<<<<< HEAD
-DockSpace     ID=0xF2944C7F Window=0x4647B76E Pos=96,277 Size=1600,864 Split=X
-=======
-DockSpace     ID=0xF2944C7F Window=0x4647B76E Pos=41,96 Size=1600,874 Split=X
->>>>>>> 71c3b1b2
-  DockNode    ID=0x00000001 Parent=0xF2944C7F SizeRef=1660,965 CentralNode=1 Selected=0x13926F0B
-  DockNode    ID=0x00000002 Parent=0xF2944C7F SizeRef=258,965 Split=Y Selected=0x54723243
-    DockNode  ID=0x00000003 Parent=0x00000002 SizeRef=258,408 Selected=0x54723243
-    DockNode  ID=0x00000004 Parent=0x00000002 SizeRef=258,464 Selected=0xE192E354
+DockSpace       ID=0xF2944C7F Window=0x4647B76E Pos=190,239 Size=1600,874 Split=X
+  DockNode      ID=0x00000002 Parent=0xF2944C7F SizeRef=384,874 Selected=0x668204B4
+  DockNode      ID=0x00000006 Parent=0xF2944C7F SizeRef=1214,874 Split=X
+    DockNode    ID=0x00000001 Parent=0x00000006 SizeRef=889,874 CentralNode=1 Selected=0x13926F0B
+    DockNode    ID=0x00000003 Parent=0x00000006 SizeRef=323,874 Split=Y Selected=0xE192E354
+      DockNode  ID=0x00000004 Parent=0x00000003 SizeRef=417,434 Selected=0x54723243
+      DockNode  ID=0x00000005 Parent=0x00000003 SizeRef=417,438 Selected=0xE192E354
